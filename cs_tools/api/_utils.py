--- conflicted
+++ resolved
@@ -39,22 +39,7 @@
     a marker for a default value.
     """
     if isinstance(inp, dict):
-<<<<<<< HEAD
-        scrubbed = {}
-        for k, v in inp.items():
-            if k == 'branch_name':
-                breakpoint()
-
-            if v is UNDEFINED:
-                continue
-
-            scrubbed[k] = scrub_undefined(v)
-
-        # return {k: scrub_undefined(v) for k, v in inp.items() if v is not UNDEFINED}
-        return scrubbed
-=======
         return {k: scrub_undefined(v) for k, v in inp.items() if v is not null}
->>>>>>> a9334aae
 
     if isinstance(inp, list):
         return [scrub_undefined(v) for v in inp if v is not null]
