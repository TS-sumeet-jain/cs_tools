from __future__ import annotations

from typing import Any, List, Dict
from io import BufferedIOBase
import datetime as dt
import tempfile
import pathlib
import logging
import json
import time

import httpx

from cs_tools.api._utils import scrub_undefined, scrub_sensitive, dumps, UNDEFINED
from cs_tools._version import __version__
from cs_tools.types import (
    MetadataObjectSubtype,
    ShareModeAccessLevel,
    MetadataObjectType,
    ConnectionMetadata,
    SecurityPrincipal,
    MetadataCategory,
    TMLImportPolicy,
    PermissionType,
    ConnectionType,
    UserProfile,
    FormatType,
    TMLObject,
    SortOrder,
    TMLType,
    GUID,
    SharingVisibility,
    GroupPrivilege,
    GroupInfo,
)

log = logging.getLogger(__name__)


class RESTAPIv1:
    """
    Implementation of the REST API v1.
    """
<<<<<<< HEAD
    def __init__(self, config, ts):
        self._config = config
        self._ts = ts
        self._http = httpx.Client(
            headers={'X-Requested-By': 'ThoughtSpot'},
            verify=not config.thoughtspot.disable_ssl,
            timeout=15 * 60.0,
            base_url=config.thoughtspot.fullpath
        )
=======
>>>>>>> 640b0ce9

    def __init__(self, ts_url: str, **client_opts):
        client_opts["base_url"] = ts_url
        self.session = httpx.Client(**client_opts)

        # DEV NOTE: @boonhapus 2023/01/08
        #    these are enforced client settings regardless of API call
        #
        #    TIMEOUT = 15 minutes
        #    HEADERS = metadata about requests sent to the ThoughtSpot server
        #
        self.session.timeout = 15 * 60
        self.session.headers.update(
            {
                "x-requested-by": "CS Tools",
                "user-agent": f"cs_tools/{__version__} (+github: thoughtspot/cs_tools)"
            }
        )

    # PASSTHRU

    def post(self, endpoint: str, **passthru):
        return self.request("POST", endpoint, **passthru)

    def get(self, endpoint: str, **passthru):
        return self.request("GET", endpoint, **passthru)

    def put(self, endpoint: str, **passthru):
        return self.request("PUT", endpoint, **passthru)

    def delete(self, endpoint: str, **passthru):
        return self.request("DELETE", endpoint, **passthru)

    # CLIENT

    def request(self, method: str, endpoint: str, **request_kw) -> httpx.Response:
        """Make an HTTP request."""
        request_kw = scrub_undefined(request_kw)
        secure = scrub_sensitive(request_kw)

        log.debug(f">> {method.upper()} to {endpoint} with keywords {secure}")

        try:
            r = self.session.request(method, endpoint, **request_kw)
        except httpx.RequestError as e:
            log.debug("Something went wrong calling the ThoughtSpot API", exc_info=True)
            log.warning(f"Could not connect to your ThoughtSpot cluster: {e}")
            raise e from None

        log.debug(f"<< HTTP: {r.status_code}")

        if r.text:
            TRACE = 5
            log.log(TRACE, "<< CONTENT:\n\n%s", r.text)

        attempts = 0

        # exponential backoff to 3 attempts (4s, 16s, 64s)
        while r.status_code in (httpx.codes.GATEWAY_TIMEOUT, httpx.codes.BAD_GATEWAY):
            attempts += 1

            if attempts > 3:
                break

            backoff = 4 ** attempts
            log.warning(f"Your ThoughtSpot cluster didn't respond to '{method} {endpoint}', backing off for {backoff}s")
            time.sleep(backoff)
            r = self.session.request(method, endpoint, **request_kw)

        if r.is_error:
            r.raise_for_status()

        return r

    # ==================================================================================================================
    # SESSION     ::  https://developers.thoughtspot.com/docs/?pageid=rest-api-reference#_session_management
    # ==================================================================================================================

    def _trusted_auth(self, *, username: str, secret: GUID) -> httpx.Response:
        # get the login token for a given user
        d = {"secret_key": secret, "username": username, "access_level": "FULL"}
        r = self.post("callosum/v1/tspublic/v1/session/auth/token", data=d)

        # establish a session as that user, using the token
        d = {"auth_token": r.text, "username": username}
        r = self.post("callosum/v1/tspublic/v1/session/login/token", data=d)
        return r

    def session_login(self, *, username: str, password: str) -> httpx.Response:
        d = {"username": username, "password": password}
        r = self.post("callosum/v1/tspublic/v1/session/login", data=d)
        return r

    def session_logout(self) -> httpx.Response:
        r = self.post("callosum/v1/tspublic/v1/session/logout")
        return r

    def session_orgs_read(self) -> httpx.Response:
        p = {"batchsize": -1, "offset": -1}
        r = self.get("callosum/v1/tspublic/v1/session/orgs", params=p)
        return r

    def session_orgs_update(self, *, org_id: int) -> httpx.Response:
        d = {"orgid": org_id}
        r = self.put("callosum/v1/tspublic/v1/session/orgs", data=d)
        return r

    def session_info(self) -> httpx.Response:
        r = self.get("callosum/v1/tspublic/v1/session/info")
        return r

    # ==================================================================================================================
    # ORG         ::  NOT YET SET
    # ==================================================================================================================

    def org_read(self, *, org_id: int = UNDEFINED, org_name: str = UNDEFINED) -> httpx.Response:
        p = {"id": org_id, "name": org_name, "orgScope": "ALL"}
        r = self.get("callosum/v1/tspublic/v1/org", params=p)
        return r

    def org_search(
        self, *, org_id: int = UNDEFINED, org_name: str = UNDEFINED, show_inactive: bool = False
    ) -> httpx.Response:
        d = {"id": org_id, "name": org_name, "showinactive": show_inactive, "orgScope": "ALL"}
        r = self.post("callosum/v1/tspublic/v1/org/search", data=d)
        return r

    # ==================================================================================================================
    # USER        ::  https://developers.thoughtspot.com/docs/?pageid=rest-api-reference#_user_management
    # ==================================================================================================================

    def user_create(
        self,
        *,
        username: str,
        email: str,
        display_name: str,
        password: str,
        sharing_visibility: SharingVisibility = "DEFAULT",
        user_type: str = "LOCAL_USER",
        user_properties: Dict[str, Any] = UNDEFINED,
        group_guids: List[GUID] = UNDEFINED,
        # org_id: int = UNDEFINED,
    ) -> httpx.Response:
        d = {
            "name": username,
            "email": email,
            "displayname": display_name,
            "password": password,
            "visibility": sharing_visibility,
            "usertype": user_type,
            "properties": user_properties,
            "groups": dumps(group_guids),
            "triggeredbyadmin": True,
        }
        r = self.post("callosum/v1/tspublic/v1/user", data=d)
        return r

    def user_read(self, *, user_guid: GUID = UNDEFINED, username: str = UNDEFINED) -> httpx.Response:
        p = {"userid": user_guid, "name": username}
        r = self.get("callosum/v1/tspublic/v1/user", params=p)
        return r

    def user_update(self, *, user_guid: GUID, content: UserProfile, password: str = UNDEFINED) -> httpx.Response:
        d = {"userid": user_guid, "content": json.dumps(content), "password": password, "triggeredbyadmin": True}
        r = self.put(f"callosum/v1/tspublic/v1/user/{user_guid}", data=d)
        return r

    def user_list(self) -> httpx.Response:
        r = self.get("callosum/v1/tspublic/v1/user/list")
        return r

    def user_transfer_ownership(
        self, *, from_username: str, to_username: str, object_guids: List[GUID] = UNDEFINED
    ) -> httpx.Response:
        p = {"fromUserName": from_username, "toUserName": to_username, "objectsID": dumps(object_guids)}
        r = self.post("callosum/v1/tspublic/v1/user/transfer/ownership", params=p)
        return r

    def user_sync(
        self,
        *,
        principals: List[SecurityPrincipal],
        apply_changes: bool = False,
        remove_deleted: bool = True,
        password: str = UNDEFINED,
    ) -> httpx.Response:
        fp = pathlib.Path(tempfile.gettempdir()) / f"principals-{dt.datetime.now():%Y%m%dT%H%M%S}.json"
        fp.write_text(json.dumps(principals, indent=4))

        f = {"principals": ("principals.json", fp.open("rb"), "application/json")}
        d = {"applyChanges": apply_changes, "removeDeleted": remove_deleted, "password": password}
        r = self.post("callosum/v1/tspublic/v1/user/sync", files=f, data=d)
        return r

    # ==================================================================================================================
    # GROUP       ::  https://developers.thoughtspot.com/docs/?pageid=rest-api-reference#_groups_and_privileges
    # ==================================================================================================================

    def group_create(
        self,
        *,
        group_name: str,
        display_name: str,
        description: str = None,
        privileges: List[GroupPrivilege],
        sharing_visibility: SharingVisibility = "DEFAULT",
        group_type: str = "LOCAL_GROUP",
    ) -> httpx.Response:
        d = {
            "name": group_name,
            "display_name": display_name,
            "description": description,
            "privileges": dumps(privileges),
            "visibility": sharing_visibility,
            "grouptype": group_type,
        }
        r = self.post("callosum/v1/tspublic/v1/group", data=d)
        return r

    def group_read(self, *, group_guid: GUID = UNDEFINED, group_name: str = UNDEFINED) -> httpx.Response:
        p = {"groupid": group_guid, "name": group_name}
        r = self.get("callosum/v1/tspublic/v1/group", params=p)
        return r

    def group_update(self, *, group_guid: GUID, content: GroupInfo) -> httpx.Response:
        d = {"groupid": group_guid, "content": json.dumps(content), "triggeredbyadmin": True}
        r = self.put(f"callosum/v1/tspublic/v1/group/{group_guid}", data=d)
        return r

    def group_list_users(self, *, group_guid: GUID) -> httpx.Response:
        r = self.get(f"callosum/v1/tspublic/v1/group/{group_guid}/users")
        return r

    def group_add_user(self, *, group_guid: GUID, user_guid: GUID) -> httpx.Response:
        d = {"groupid": group_guid, "userid": user_guid}
        r = self.post(f"callosum/v1/tspublic/v1/group/{group_guid}/user/{user_guid}", data=d)
        return r

    # ==================================================================================================================
    # DATA        ::  https://developers.thoughtspot.com/docs/?pageid=rest-api-reference#_groups_and_privileges
    # ==================================================================================================================

    def search_data(
        self,
        *,
        query_string: str,
        data_source_guid: str,
        batchsize: int = -1,
        page_number: int = -1,
        offset: int = -1,
        format_type: FormatType = "COMPACT",
    ) -> httpx.Response:
        p = {
            "query_string": query_string,
            "data_source_guid": data_source_guid,
            "batchsize": batchsize,
            "pagenumber": page_number,
            "offset": offset,
            "formattpe": format_type,
        }
        r = self.post("callosum/v1/tspublic/v1/searchdata", params=p)
        return r

    # ==================================================================================================================
    # METADATA    ::  https://developers.thoughtspot.com/docs/?pageid=rest-api-reference#_metadata_management
    # ==================================================================================================================

    def metadata_assign_tag(
        self,
        *,
        metadata_guids: List[GUID],
        metadata_types: List[MetadataObjectType],
        tag_guids: List[GUID] = UNDEFINED,
        tag_names: List[str] = UNDEFINED,
    ) -> httpx.Response:
        d = {
            "id": dumps(metadata_guids),
            "type": dumps(metadata_types),
            "tagid": dumps(tag_guids),
            "tagname": dumps(tag_names),
        }
        r = self.post("callosum/v1/tspublic/v1/metadata/assigntag", data=d)
        return r

    def metadata_unassign_tag(
        self,
        *,
        metadata_guids: List[GUID],
        metadata_types: List[MetadataObjectType],
        tag_guids: List[GUID] = UNDEFINED,
        tag_names: List[str] = UNDEFINED,
    ) -> httpx.Response:
        d = {
            "id": dumps(metadata_guids),
            "type": dumps(metadata_types),
            "tagid": dumps(tag_guids),
            "tagname": dumps(tag_names),
        }
        r = self.post("callosum/v1/tspublic/v1/metadata/unassigntag", data=d)
        return r

    def metadata_list(
        self,
        *,
        metadata_type: MetadataObjectType = "QUESTION_ANSWER_BOOK",
        subtypes: List[MetadataObjectSubtype] = UNDEFINED,
        owner_types: List[MetadataObjectType] = UNDEFINED,
        category: MetadataCategory = "ALL",
        sort: SortOrder = "DEFAULT",
        sort_ascending: bool = UNDEFINED,
        offset: int = -1,
        batchsize: int = UNDEFINED,
        tag_names: List[str] = UNDEFINED,
        pattern: str = UNDEFINED,
        show_hidden: bool = False,
        skip_guids: List[GUID] = UNDEFINED,
        fetch_guids: List[GUID] = UNDEFINED,
        auto_created: bool = False,
        author_guid: GUID = UNDEFINED,
    ) -> httpx.Response:
        p = {
            "type": metadata_type,
            "subtypes": dumps(subtypes),
            "ownertypes": dumps(owner_types),
            "category": category,
            "sort": sort,
            "sortascending": sort_ascending,
            "offset": offset,
            "batchsize": batchsize,
            "tagname": dumps(tag_names),
            "pattern": pattern,
            "showhidden": show_hidden,
            "skipids": dumps(skip_guids),
            "fetchids": dumps(fetch_guids),
            "auto_created": auto_created,
            "authorguid": author_guid,
        }
        r = self.get("callosum/v1/tspublic/v1/metadata/list", params=p)
        return r

    def metadata_details(
        self,
        *,
        guids: List[GUID],
        metadata_type: MetadataObjectType = "LOGICAL_TABLE",
        show_hidden: bool = False,
    ) -> httpx.Response:
        p = {
            "type": metadata_type,
            "id": dumps(guids),
            "showhidden": show_hidden,
            "dropquestiondetails": False,
            "version": -1,
        }
        r = self.get("callosum/v1/tspublic/v1/metadata/details", params=p)
        return r

    def metadata_tml_export(
        self,
        *,
        export_guids: List[GUID],
        format_type: TMLType = "YAML",
        export_associated: bool = False,
        export_fqn: bool = True,  # this is a happier default
    ) -> httpx.Response:
        d = {
            "export_ids": dumps(export_guids),
            "formattype": format_type,
            "export_associated": export_associated,
            "export_fqn": export_fqn,
        }
        r = self.post("callosum/v1/tspublic/v1/metadata/tml/export", data=d)
        return r

    def metadata_tml_import(
        self,
        *,
        import_objects: List[TMLObject],
        import_policy: TMLImportPolicy = "VALIDATE_ONLY",
        force_create: bool = False,
    ) -> httpx.Response:
        d = {"import_objects": dumps(import_objects), "import_policy": import_policy, "force_create": force_create}
        r = self.post("callosum/v1/tspublic/v1/metadata/tml/import", data=d)
        return r

    # ==================================================================================================================
    # CONNECTION  ::  https://developers.thoughtspot.com/docs/?pageid=rest-api-reference#_data_connections
    # ==================================================================================================================

    def connection_fetch_connection(
        self,
        *,
        guid: GUID,
        include_columns: bool = False,
        config: ConnectionMetadata = UNDEFINED,
        authentication_type: str = "SERVICE_ACCOUNT"
    ) -> httpx.Response:
        d = {
            "id": guid,
            "includeColumns": include_columns,
            "config": config,
            "authentication_type": authentication_type
        }
        r = self.post("callosum/v1/tspublic/v1/connection/fetchConnection", data=d)
        return r

    def connection_fetch_live_columns(
        self,
        *,
        guid: GUID,
        tables: List[Dict[str, Any]] = UNDEFINED,
        config: ConnectionMetadata = UNDEFINED,
        authentication_type: str = "SERVICE_ACCOUNT"
    ) -> httpx.Response:
        d = {
            "connection_id": guid,
            "tables": dumps(tables),
            "config": config,
            "authentication_type": authentication_type
        }
        r = self.post("callosum/v1/connection/fetchLiveColumns", data=d)
        return r

    def connection_create(
        self,
        *,
        name: str,
        description: str,
        external_database_type: ConnectionType,
        create_empty: bool = False,
        metadata: ConnectionMetadata = UNDEFINED,
    ) -> httpx.Response:
        d = {
            "name": name,
            "description": description,
            "type": external_database_type,
            "createEmpty": create_empty,
            "metadata": metadata,
            # state  # inaccesible to the Developer
        }
        r = self.post("callosum/v1/tspublic/v1/connection/create", data=d)
        return r

    def connection_update(
        self,
        *,
        guid: GUID,
        name: str,
        description: str,
        external_database_type: ConnectionType,
        create_empty: bool = False,
        metadata: ConnectionMetadata = UNDEFINED,
    ) -> httpx.Response:
        d = {
            "name": name,
            "id": guid,
            "description": description,
            "type": external_database_type,
            "createEmpty": create_empty,
            "metadata": metadata,
            # state  # inaccesible to the Developer
        }
        r = self.post("callosum/v1/tspublic/v1/connection/update", data=d)
        return r

    def connection_export(self, *, guid: GUID) -> httpx.Response:
        p = {"id": guid}
        r = self.get("callosum/v1/tspublic/v1/connection/export", params=p)
        return r

    # ==================================================================================================================
    # DEPENDENCY  ::  https://developers.thoughtspot.com/docs/?pageid=rest-api-reference#_dependent_objects
    # ==================================================================================================================

    def dependency_list_dependents(
        self,
        *,
        guids: List[str],
        metadata_type: MetadataObjectType = "LOGICAL_TABLE",
        batchsize: int = -1,
        offset: int = -1,
    ) -> httpx.Response:
        d = {"type": metadata_type, "id": dumps(guids), "batchsize": batchsize, "offset": offset}
        r = self.post("callosum/v1/tspublic/v1/dependency/listdependents", data=d)
        return r

    # ==================================================================================================================
    # SECURITY    ::  https://developers.thoughtspot.com/docs/?pageid=rest-api-reference#_security
    # ==================================================================================================================

    def security_share(
        self,
        *,
        metadata_type: str,
        guids: List[GUID],
        # DEV NOTE: @boonhapus 2023/01/09
        #    this parameter deviates from the REST API V1 contract!
        #
        #    the contract expects "permission" to look like..
        #
        #    "permission": {
        #        "permissions": {
        #            <user-or-group-guid-to-share-to>: {
        #                "shareMode": <access-level>
        #            },
        #            <user-or-group-guid-to-share-to>: {
        #                "shareMode": <access-level>
        #            },
        #            ...
        #        }
        #    }
        #
        #    we'll supply the data in the grandchild format for ease of use.
        #
        permissions: Dict[GUID, ShareModeAccessLevel],
    ) -> httpx.Response:
        d = {
            "type": str(metadata_type),
            "id": dumps(guids),
            "permission": {
                "permissions": {
                    principal_guid: {"shareMode": str(access)} for principal_guid, access in permissions.items()
                },
            },
            # we don't support these options
            "emailshares": UNDEFINED,
            "notify": UNDEFINED,
            "message": UNDEFINED,
        }
        r = self.post("callosum/v1/tspublic/v1/security/share", data=d)
        return r

    def security_metadata_permissions(
        self,
        *,
        metadata_type: MetadataObjectType,
        guids: List[GUID],
        dependent_share: bool = False,
        permission_type: PermissionType = "DEFINED",
    ) -> httpx.Response:
        p = {
            "type": metadata_type,
            "id": dumps(guids),
            "dependentshare": dependent_share,
            "permissiontype": permission_type,
        }
        r = self.get("callosum/v1/tspublic/v1/security/metadata/permissions", params=p)
        return r

    # ==================================================================================================================
    # THOUGHTSPOT DATASERVICE (tql, remote tsload API)
    # ==================================================================================================================

    @property
    def dataservice_url(self) -> httpx.URL:
        if hasattr(self, "_redirected_url_due_to_tsload_load_balancer"):
            url = self._redirected_url_due_to_tsload_load_balancer
        else:
            url = self.session.base_url.copy_with(port=8442)

        return url

    def dataservice_tokens_static(self) -> httpx.Response:
        r = self.get("ts_dataservice/v1/public/tql/tokens/static")
        return r

    def dataservice_tokens_dynamic(self) -> httpx.Response:
        r = self.get("ts_dataservice/v1/public/tql/tokens/dynamic")
        return r

    def dataservice_query(self, *, data: Any, timeout: float = UNDEFINED) -> httpx.Response:
        # Further reading on what can be passed to `data`
        #   https://docs.thoughtspot.com/software/latest/tql-service-api-ref.html#_inputoutput_structure
        #   https://docs.thoughtspot.com/software/latest/tql-service-api-ref.html#_request_body
        r = self.post("ts_dataservice/v1/public/tql/query", timeout=timeout, json=data)
        return r

    def dataservice_script(self, *, data: Any, timeout: float = UNDEFINED) -> httpx.Response:
        # Further reading on what can be passed to `data`
        #   https://docs.thoughtspot.com/software/latest/tql-service-api-ref.html#_inputoutput_structure
        #   https://docs.thoughtspot.com/software/latest/tql-service-api-ref.html#_request_body_2
        r = self.post("ts_dataservice/v1/public/tql/script", timeout=timeout, json=data)
        return r

    def dataservice_dataload_session(self, *, username: str, password: str) -> httpx.Response:
        fullpath = self.dataservice_url.copy_with(path="/ts_dataservice/v1/public/session")
        d = {"username": username, "password": password}
        r = self.post(fullpath, data=d)
        return r

    def dataservice_dataload_initialize(self, *, data: Any, timeout: float = UNDEFINED) -> httpx.Response:
        fullpath = self.dataservice_url.copy_with(path="/ts_dataservice/v1/public/loads")
        r = self.post(fullpath, timeout=timeout, json=data)
        return r

    def dataservice_dataload_start(
        self, *, cycle_id: GUID, fd: BufferedIOBase | Any, timeout: float = UNDEFINED
    ) -> httpx.Response:
        # This endpoint returns immediately once the file uploads to the remote host.
        # Processing of the dataload happens concurrently, and this function may be
        # called multiple times to paralellize the full data load across multiple files.
        fullpath = self.dataservice_url.copy_with(path=f"/ts_dataservice/v1/public/loads/{cycle_id}")
        r = self.post(fullpath, timeout=timeout, files={"upload-file": fd})
        return r

    def dataservice_dataload_commit(self, *, cycle_id: GUID) -> httpx.Response:
        fullpath = self.dataservice_url.copy_with(path=f"/ts_dataservice/v1/public/loads/{cycle_id}/commit")
        r = self.post(fullpath)
        return r

    def dataservice_dataload_status(self, *, cycle_id: GUID) -> httpx.Response:
        fullpath = self.dataservice_url.copy_with(path=f"/ts_dataservice/v1/public/loads/{cycle_id}")
        r = self.get(fullpath)
        return r

    def dataservice_dataload_bad_records(self, *, cycle_id: GUID) -> httpx.Response:
        fullpath = self.dataservice_url.copy_with(path=f"/ts_dataservice/v1/public/loads/{cycle_id}/bad_records_file")
        r = self.get(fullpath)
        return r<|MERGE_RESOLUTION|>--- conflicted
+++ resolved
@@ -41,18 +41,6 @@
     """
     Implementation of the REST API v1.
     """
-<<<<<<< HEAD
-    def __init__(self, config, ts):
-        self._config = config
-        self._ts = ts
-        self._http = httpx.Client(
-            headers={'X-Requested-By': 'ThoughtSpot'},
-            verify=not config.thoughtspot.disable_ssl,
-            timeout=15 * 60.0,
-            base_url=config.thoughtspot.fullpath
-        )
-=======
->>>>>>> 640b0ce9
 
     def __init__(self, ts_url: str, **client_opts):
         client_opts["base_url"] = ts_url
